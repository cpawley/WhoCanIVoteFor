from django.core.management.base import BaseCommand
from django.conf import settings

from elections.helpers import EEHelper, JsonPaginator
from elections.models import Post, PostElection, Election


class Command(BaseCommand):
    def get_replacement_ballot(self, ballot_id):
        replacement_ballot = None
        ee = EEHelper()
        ee_data = ee.get_data(ballot_id)
        if ee_data:
            replacement_ballot_id = ee_data["replaced_by"]
            if replacement_ballot_id:
                replacement_ballot = PostElection.objects.get(
                    ballot_paper_id=replacement_ballot_id
                )
        return replacement_ballot

    def get_metadata(self, ballot_id):
        ee = EEHelper()
        ee_data = ee.get_data(ballot_id)
        if ee_data:
            return ee_data["metadata"]
        return None

    def get_paginator(self, page1):
        return JsonPaginator(page1, self.stdout)

    def handle(self, **options):
        pages = self.get_paginator(
            settings.YNR_BASE + "/media/cached-api/latest/posts-000001.json"
        )
        for page in pages:
            self.add_posts(page)
        self.attach_cancelled_ballot_info()
        self.populate_any_non_by_elections_field()
<<<<<<< HEAD
        self.import_territories()
=======
        self.populate_empty_voting_systems()
>>>>>>> 6f756879

    def add_posts(self, results):
        for post in results["results"]:
            post_obj, created = Post.objects.update_or_create_from_ynr(post)
            if created:
                self.stdout.write("Added new post: {0}".format(post["label"]))

    def attach_cancelled_ballot_info(self):
        # we need to do this as a post-process instead of in the manager
        # because if we're going to link 2 PostElection objects together
        # we need to be sure that both of them already exist in our DB
        cancelled_ballots = PostElection.objects.filter(cancelled=True)
        for cb in cancelled_ballots:
            cb.replaced_by = self.get_replacement_ballot(cb.ballot_paper_id)
            cb.metadata = self.get_metadata(cb.ballot_paper_id)
            cb.save()

    def populate_any_non_by_elections_field(self):
        qs = Election.objects.all().prefetch_related("postelection_set")
        for election in qs:
            any_non_by_elections = any(
                b.ballot_paper_id
                for b in election.postelection_set.all()
                if ".by." not in b.ballot_paper_id
            )
            election.any_non_by_elections = any_non_by_elections
            election.save()

<<<<<<< HEAD
    def extract_territory(self, ee_data):
        if ee_data and "organisation" in ee_data:
            return ee_data["organisation"].get("territory_code", "-")
        else:
            return "-"

    def import_territories(self):
        ee = EEHelper()

        post_elections_without_territory = PostElection.objects.filter(
            post__territory=""
        )

        for post_election in post_elections_without_territory:

            ee_data = ee.get_data(post_election.ballot_paper_id)

            territory = self.extract_territory(ee_data)

            print("%s - %s" % (post_election.ballot_paper_id, territory))

            post_election.post.territory = territory
            post_election.post.save()
=======
    def populate_empty_voting_systems(self):
        qs = Election.objects.filter(
            voting_system=None, current=True
        ).prefetch_related("postelection_set")
        ee = EEHelper()
        for election in qs:
            for post_election in election.postelection_set.all():
                ballot_data = ee.get_data(post_election.ballot_paper_id)
                if "voting_system" in ballot_data:
                    post_election.voting_system_id = ballot_data[
                        "voting_system"
                    ]["slug"]
                    post_election.save()
>>>>>>> 6f756879
<|MERGE_RESOLUTION|>--- conflicted
+++ resolved
@@ -36,11 +36,9 @@
             self.add_posts(page)
         self.attach_cancelled_ballot_info()
         self.populate_any_non_by_elections_field()
-<<<<<<< HEAD
+        self.populate_empty_voting_systems()
         self.import_territories()
-=======
-        self.populate_empty_voting_systems()
->>>>>>> 6f756879
+
 
     def add_posts(self, results):
         for post in results["results"]:
@@ -69,7 +67,7 @@
             election.any_non_by_elections = any_non_by_elections
             election.save()
 
-<<<<<<< HEAD
+
     def extract_territory(self, ee_data):
         if ee_data and "organisation" in ee_data:
             return ee_data["organisation"].get("territory_code", "-")
@@ -93,7 +91,7 @@
 
             post_election.post.territory = territory
             post_election.post.save()
-=======
+
     def populate_empty_voting_systems(self):
         qs = Election.objects.filter(
             voting_system=None, current=True
@@ -107,4 +105,3 @@
                         "voting_system"
                     ]["slug"]
                     post_election.save()
->>>>>>> 6f756879
